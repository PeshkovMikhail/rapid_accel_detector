--- conflicted
+++ resolved
@@ -149,8 +149,6 @@
     """
     This handler receives messages with `/start` command
     """
-<<<<<<< HEAD
-=======
     user_id = message.from_user.id
     conn = sqlite3.connect(DATABASE)
     cursor = conn.cursor()
@@ -167,7 +165,6 @@
         keyboard=kb,
         resize_keyboard=True
     )
->>>>>>> 80560239
     # Most event objects have aliases for API methods that can be called in events' context
     # For example if you want to answer to incoming message you can use `message.answer(...)` alias
     # and the target chat will be passed to :ref:`aiogram.methods.send_message.SendMessage`
@@ -179,9 +176,6 @@
 async def echo_handler(message: types.Message) -> None:
     user_id = message.from_user.id
     # Send a copy of the received message
-<<<<<<< HEAD
-    if not message.video:
-=======
     if message.text == "YOLOv8":
         conn = sqlite3.connect(DATABASE)
         cursor = conn.cursor()
@@ -192,12 +186,11 @@
     elif message.text == "ViTPose":
         conn = sqlite3.connect(DATABASE)
         cursor = conn.cursor()
-        cursor.execute("UPDATE users SET data = ? WHERE user_id = ?", ("vitpose", user_id))
+        cursor.execute("UPDATE users SET data = ? WHERE user_id = ?", ("vit-pose", user_id))
         conn.commit()
         conn.close()
         return
     elif not message.video:
->>>>>>> 80560239
         await message.answer("Video required")
         return
 
