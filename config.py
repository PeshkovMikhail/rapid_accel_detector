### SPEED TRACER SETTINGS

AVERAGE_HEIGHT = 1.7
WIDTH_SECTORS = 10
HEIGHT_SECTORS = 20
SPEED_WINDOW = 10

FPS_DIVIDER = 2

track_point = "chest" # "chest" or "head"

### POSEC3D SETTINGS
POSEC3D_INPUT_FRAMES_COUNT = 48


### GENERAL SETTINGS

<<<<<<< HEAD
POSE_DETECTOR = "vit-pose" # "yolo" or "vit-pose"
=======
POSE_DETECTOR = "yolo" # "yolo" or "vit-pose"

# Настройки базы данных
DATABASE = 'users.db'

### TELEGRAM SETTINGS
TOKEN = ""
>>>>>>> 80560239
<|MERGE_RESOLUTION|>--- conflicted
+++ resolved
@@ -15,14 +15,7 @@
 
 ### GENERAL SETTINGS
 
-<<<<<<< HEAD
 POSE_DETECTOR = "vit-pose" # "yolo" or "vit-pose"
-=======
-POSE_DETECTOR = "yolo" # "yolo" or "vit-pose"
 
 # Настройки базы данных
-DATABASE = 'users.db'
-
-### TELEGRAM SETTINGS
-TOKEN = ""
->>>>>>> 80560239
+DATABASE = 'users.db'